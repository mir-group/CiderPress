--- conflicted
+++ resolved
@@ -179,7 +179,6 @@
             else:
                 l1k = _ifeat[:, n0 + 3 * k : n0 + 3 * k + 3]
             ifeat[:, n0 + i] = np.einsum("sxg,sxg->sg", l1j, l1k)
-<<<<<<< HEAD
         ijfeat = np.append(jfeat, ifeat, axis=1)
 
         ifeat_pred = get_descriptors(
@@ -209,31 +208,6 @@
                 print(i, err)
                 estr = estr + "FEATURE {}\n{}\n".format(i, err)
             raise AssertionError(estr)
-=======
-        # TODO uncomment after fixing vi stability
-        # ijfeat = np.append(jfeat, ifeat, axis=1)
-        # ifeat_pred = get_descriptors(
-        #     analyzer,
-        #     self.vi_settings,
-        #     plan_type=plan_type,
-        #     aux_lambd=lambd,
-        #     aug_beta=beta,
-        # )
-        # import traceback as tb
-        # errs = {}
-        # for i in range(ifeat_pred.shape[1]):
-        #     print(i)
-        #     try:
-        #         assert_allclose(ifeat_pred[:, i], ifeat[:, i], rtol=rtol, atol=atol)
-        #     except AssertionError as e:
-        #         errs[i] = ''.join(tb.format_exception(None, e, e.__traceback__))
-        # if len(errs) > 0:
-        #     estr = ''
-        #     for i, err in errs.items():
-        #         print(i, err)
-        #         estr = estr + 'FEATURE {}\n{}\n'.format(i, err)
-        #     raise AssertionError(estr)
->>>>>>> c7588a3f
         jfeat_pred = get_descriptors(
             analyzer,
             self.vj_settings,
