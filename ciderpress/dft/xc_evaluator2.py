#!/usr/bin/env python
# CiderPress: Machine-learning based density functional theory calculations
# Copyright (C) 2024 The President and Fellows of Harvard College
#
# This program is free software: you can redistribute it and/or modify
# it under the terms of the GNU General Public License as published by
# the Free Software Foundation, either version 3 of the License, or
# (at your option) any later version.
#
# This program is distributed in the hope that it will be useful,
# but WITHOUT ANY WARRANTY; without even the implied warranty of
# MERCHANTABILITY or FITNESS FOR A PARTICULAR PURPOSE.  See the
# GNU General Public License for more details.
#
# You should have received a copy of the GNU General Public License
# along with this program.  If not, see <https://www.gnu.org/licenses/>
#
# Author: Kyle Bystrom <kylebystrom@gmail.com>
#

import numpy as np

from ciderpress.dft.baselines import get_libxc_baseline
from ciderpress.dft.xc_evaluator import FuncEvaluator, XCEvalSerializable


class KernelEvalBase2:

    mode = None
    feature_list = None
    _mul_basefunc: str = None
    _add_basefunc: str = None

    @property
    def N1(self):
        raise NotImplementedError

    def get_descriptors(self, X0T, force_polarize=False):
        """
        Compute and return transformed descriptor matrix X1.

        Args:
            rho: Density/Kinetic energy density representation.
            X0 (nspin, N0, Nsamp): Raw features
            nspin (1 or 2): Number of spins

        Returns:
            X1 (Nsamp, N1)
        """
        nspin, N0, Nsamp = X0T.shape
        if force_polarize and self.mode == "POL" and nspin == 1:
            X0T = np.concatenate([X0T, X0T], axis=0)
            nspin = 2
        N1 = self.N1
        if self.mode == "SEP" or self.mode == "POL":
            X1 = np.zeros((nspin, Nsamp, N1))
            for s in range(nspin):
                self.feature_list.fill_vals_(X1[s].T, X0T[s])
            X1 = X1.reshape(nspin * Nsamp, N1)
        elif self.mode == "NPOL":
            X0T_sum = X0T.mean(0)
            X1 = np.zeros((Nsamp, N1))
            self.feature_list.fill_vals_(X1.T, X0T_sum)
        else:
            raise NotImplementedError
        if force_polarize and self.mode == "POL":
            return X1.reshape(nspin, Nsamp, N1)
        return X1

    def get_descriptors_with_mul(self, X0T, multiplier):
        """
        Compute and return transformed descriptor matrix X1.

        Args:
            rho: Density/Kinetic energy density representation.
            X0 (nspin, N0, Nsamp): Raw features
            nspin (1 or 2): Number of spins

        Returns:
            X1 (Nsamp, N1)
        """
        nspin, N0, Nsamp = X0T.shape
        N1 = self.N1
        if self.mode == "SEP" or self.mode == "POL":
            X1 = np.zeros((nspin, Nsamp, N1))
            for s in range(nspin):
                self.feature_list.fill_vals_(X1[s].T, X0T[s])
                X1[s] *= multiplier[:, None]
            X1 = X1.reshape(nspin * Nsamp, N1)
        elif self.mode == "NPOL":
            X0T_sum = X0T.mean(0)
            X1 = np.zeros((Nsamp, N1))
            self.feature_list.fill_vals_(X1.T, X0T_sum)
            X1[:] *= multiplier[:, None]
        else:
            raise NotImplementedError
        return X1

    def _get_baseline(self, xcid, rho_tuple):
        if self.mode == "SEP":
            nspin = rho_tuple[0].shape[0]
            if nspin == 1:
                res = list(get_libxc_baseline(xcid, rho_tuple))
                res[0] = res[0][None, :]
                return tuple(res)
            else:
                assert nspin == 2
<<<<<<< HEAD
                sep_res = tuple(
                    [np.zeros_like(rho_tuple[0]), np.zeros_like(rho_tuple[0])]
                )
=======
                sep_res = [np.zeros_like(rho_tuple[0]), np.zeros_like(rho_tuple[0])]
>>>>>>> 59cdfb81
                if len(rho_tuple) > 1:
                    sep_res.append(np.zeros_like(rho_tuple[1]))
                if len(rho_tuple) > 2:
                    sep_res.append(np.zeros_like(rho_tuple[2]))
                sep_res = tuple(sep_res)
                for s in range(nspin):
                    tuple_s = [2 * rho_tuple[0][s : s + 1]]
                    if len(rho_tuple) > 1:
                        tuple_s.append(4 * rho_tuple[1][2 * s : 2 * s + 1])
                    if len(rho_tuple) > 2:
                        tuple_s.append(2 * rho_tuple[2][s : s + 1])
                    res = get_libxc_baseline(xcid, tuple_s)
                    sep_res[0][s] = 0.5 * res[0]
                    sep_res[1][s] = res[1]
                    if len(res) > 2:
                        sep_res[2][2 * s] = 2 * res[2]
                    if len(res) > 3:
                        sep_res[3][s] = res[3]
                return sep_res
        else:
            return get_libxc_baseline(xcid, rho_tuple)

    def multiplicative_baseline(self, rho_tuple):
        return self._get_baseline(self._mul_basefunc, rho_tuple)

    def additive_baseline(self, rho_tuple):
        return self._get_baseline(self._add_basefunc, rho_tuple)

    def apply_descriptor_grad(self, X0T, dfdX1, force_polarize=False):
        """

        Args:
            X0T (nspin, N0, Nsamp): raw feature descriptors
            dfdX1 (nspin * Nsamp, N1): derivative with respect to transformed
                descriptors X1

        Returns:
            dfdX0T (nspin, N0, Nsamp): derivative with respect
                to raw descriptors X0.
        """
        nspin, N0, Nsamp = X0T.shape
        N1 = self.N1
        if force_polarize and dfdX1.shape[0] == 2 and nspin == 1:
            dfdX1 = dfdX1[:1]
        if self.mode == "SEP" or self.mode == "POL":
            dfdX0T = np.zeros_like(X0T)
            dfdX1 = dfdX1.reshape(nspin, Nsamp, N1)
            for s in range(nspin):
                self.feature_list.fill_derivs_(dfdX0T[s], dfdX1[s].T, X0T[s])
        elif self.mode == "NPOL":
            dfdX0T = np.zeros_like(X0T)
            self.feature_list.fill_derivs_(dfdX0T[0], dfdX1.T, X0T.mean(0))
            for s in range(1, nspin):
                dfdX0T[s] = dfdX0T[0]
            dfdX0T /= nspin
        else:
            raise NotImplementedError
        return dfdX0T

    def apply_libxc_baseline_(self, f, dfdX1, rho_tuple, vrho_tuple, add_base=True):
        m_res = self.multiplicative_baseline(rho_tuple)
        add_base = add_base and self.additive_baseline is not None
        for vrho, vm in zip(vrho_tuple, m_res[1:]):
            vrho[:] += vm * f
        if self.mode == "SEP":
            assert m_res[0].shape == f.shape == dfdX1.shape[:2]
        elif self.mode == "POL":
            assert m_res[0].shape == f.shape == dfdX1.shape[1]
        else:
            assert m_res[0].shape == f.shape == dfdX1.shape[0]
        dfdX1[:] *= m_res[0][..., None]
        f[:] *= m_res[0]
        if add_base:
            a_res = self.additive_baseline(rho_tuple)
            f[:] += a_res[0]
            for vrho, va in zip(vrho_tuple, a_res[1:]):
                vrho[:] += va


class MappedDFTKernel2(KernelEvalBase2, XCEvalSerializable):
    """
    This class evaluates the XC term arising from a single DFTKernel
    object, using one or a list of FuncEvaluator objects.
    """

    def __init__(
        self,
        fevals,
        feature_list,
        mode,
        multiplicative_baseline,
        additive_baseline=None,
    ):
        """
        fevals: FuncEvaluator
        """
        self.fevals = fevals
        if not isinstance(self.fevals, list):
            self.fevals = [self.fevals]
        for feval in self.fevals:
            if not isinstance(feval, FuncEvaluator):
                raise ValueError
        self.mode = mode
        self.feature_list = feature_list
        self._mul_basefunc = multiplicative_baseline
        self._add_basefunc = additive_baseline

    @property
    def N1(self):
        return self.feature_list.nfeat

    def __call__(self, X0T, rho_tuple, vrho_tuple, rhocut=0):
        X1 = self.get_descriptors(X0T, force_polarize=True)
        Nsamp_internal = X1.shape[-2]
        f = np.zeros(Nsamp_internal)
        df = np.zeros_like(X1)
        for feval in self.fevals:
            feval(X1, f, df)
        if self.mode == "SEP":
            f = f.reshape(X0T.shape[0], -1)
            df = df.reshape(X0T.shape[0], -1, self.N1)
        if rhocut > 0:
            cond = rho_tuple[0] < rhocut
            if self.mode == "SEP":
                print(f.shape, df.shape, cond.shape, rho_tuple[0].shape)
                f[cond] = 0.0
                df[cond] = 0.0
            else:
                scond = rho_tuple[0].sum(0) < rhocut
                f[scond] = 0.0
                df[cond, :] = 0.0
        self.apply_libxc_baseline_(f, df, rho_tuple, vrho_tuple)
        dfdX0T = self.apply_descriptor_grad(X0T, df, force_polarize=True)
        if self.mode == "SEP":
            f = f.sum(0)
        return f, dfdX0T

    def to_dict(self):
        return {
            "fevals": [fe.to_dict() for fe in self.fevals],
            "feature_list": self.feature_list.to_dict(),
            "mode": self.mode,
        }

    @classmethod
    def from_dict(cls, d):
        raise NotImplementedError


class MappedXC2:
    def __init__(self, mapped_kernels, settings, libxc_baseline=None):
        """

        Args:
            mapped_kernels (list of MappedDFTKernel2):
            settings (FeatureSettings):
            libxc_baseline (str):
        """
        self.kernels = mapped_kernels
        self.settings = settings
        self.libxc_baseline = libxc_baseline

    def set_baseline_mode(self, mode):
        # TODO baseline can be GPAW or PySCF mode.
        # Need to implement for more complicated XC.
        raise NotImplementedError

    def __call__(self, X0T, rho_tuple, vrho_tuple=None, rhocut=0):
        """
        Evaluate functional from normalized features
        Args:
            X0T (array): normalized features
            rhocut (float): low-density cutoff

        Returns:
            res, dres (array, array), XC energy contribution
                and functional derivative
        """
        vrho_tuple = tuple([np.zeros_like(r, order="F") for r in rho_tuple])
        res, dres = 0, 0
        for kernel in self.kernels:
            tmp, dtmp = kernel(X0T, rho_tuple, vrho_tuple, rhocut=rhocut)
            res += tmp
            dres += dtmp
        return res, dres, vrho_tuple

    @property
    def normalizer(self):
        return self.settings.normalizers

    @property
    def nfeat(self):
        return self.normalizer.nfeat<|MERGE_RESOLUTION|>--- conflicted
+++ resolved
@@ -105,13 +105,7 @@
                 return tuple(res)
             else:
                 assert nspin == 2
-<<<<<<< HEAD
-                sep_res = tuple(
-                    [np.zeros_like(rho_tuple[0]), np.zeros_like(rho_tuple[0])]
-                )
-=======
                 sep_res = [np.zeros_like(rho_tuple[0]), np.zeros_like(rho_tuple[0])]
->>>>>>> 59cdfb81
                 if len(rho_tuple) > 1:
                     sep_res.append(np.zeros_like(rho_tuple[1]))
                 if len(rho_tuple) > 2:
